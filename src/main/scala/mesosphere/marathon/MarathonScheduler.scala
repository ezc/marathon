--- conflicted
+++ resolved
@@ -370,15 +370,10 @@
   }
 
   private def suicide() {
-<<<<<<< HEAD
     log.fatal("Committing suicide")
-    sys.exit(9)
-=======
-    log.severe("Committing suicide")
 
     // Asynchronously call sys.exit() to avoid deadlock due to the JVM shutdown hooks
     Future(sys.exit(9))
->>>>>>> 730b14a5
   }
 
   private def postEvent(status: TaskStatus, task: MarathonTask) {
